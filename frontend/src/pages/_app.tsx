/* eslint-disable @typescript-eslint/no-explicit-any */
import { AppProvider, initialAppState } from "@/lib/contexts/AppContext";
import { useEffect, useState, useCallback } from "react";
import "@/styles/globals.css";
import "@/styles/styles.scss"
import type { AppProps } from "next/app";
import { useAppContext } from "@/lib/contexts/AppContext";
import { toast } from 'react-toastify';
import 'react-toastify/dist/ReactToastify.css';
import { useRouter } from 'next/router';
import { ApiKeyDialog } from "@/components/ApiKeyDialog";
import { getPaymentSources } from "@/lib/api/payment-source";
import { checkHealth } from "@/lib/api/health";
<<<<<<< HEAD
=======
import { setAuthToken } from '@/lib/api/client';
>>>>>>> e19f2e85

function InitializeApp() {
  const [isHealthy, setIsHealthy] = useState<boolean | null>(null);
  const { state, dispatch } = useAppContext();
  const router = useRouter();

  const fetchPaymentSources = useCallback(async () => {
    try {
      const sourceResponse = await getPaymentSources(state.apiKey!);
      const { data } = sourceResponse;

      const sources = data?.paymentSources || [];
      const sortedByCreatedAt = sources.sort((a: any, b: any) =>
        new Date(b.createdAt).getTime() - new Date(a.createdAt).getTime()
      );
      const reversed = [...sortedByCreatedAt]?.reverse();
      const sourcesMapped = reversed?.map((source: any, index: number) => ({
        ...source,
        index: index + 1
      }));
      const reversedBack = [...sourcesMapped]?.reverse();

      dispatch({ type: 'SET_PAYMENT_SOURCES', payload: reversedBack });
    } catch (error) {
      console.error('Failed to fetch payment sources:', error);
      toast.error('Error fetching payment sources. Please try again later.');
    }
  }, [state.apiKey, dispatch]);

  useEffect(() => {
    const init = async () => {
      try {
        await checkHealth();

        const hexedKey = localStorage.getItem("payment_api_key");
        if (!hexedKey) {
          setIsHealthy(true);
          return;
        }

        const storedApiKey = Buffer.from(hexedKey, 'hex').toString('utf-8');
        setAuthToken(storedApiKey);
        dispatch({ type: 'SET_API_KEY', payload: storedApiKey });
        setIsHealthy(true);

      } catch (error) {
        console.error('Health check failed:', error);
        setIsHealthy(false);
      }
    };

    init();
  }, [dispatch]);

  useEffect(() => {
    if (isHealthy && router.pathname === '/' && state.apiKey) {
      fetchPaymentSources();
    } else if(isHealthy && state.apiKey && router.pathname?.includes("/contract/") && !state.paymentSources?.length){
      fetchPaymentSources();
    }
  }, [router.pathname, isHealthy, fetchPaymentSources, state.apiKey]);

  if (isHealthy === null) {
    return <div className="flex items-center justify-center bg-[#000] fixed top-0 left-0 w-full h-full z-50">
      <div className="text-center space-y-4">
        <div className="text-lg">Checking system status...</div>
        <div className="text-sm text-muted-foreground">Please wait...</div>
      </div>
    </div>;
  }

  if (isHealthy === false) {
    return <div className="flex items-center justify-center bg-[#000] fixed top-0 left-0 w-full h-full z-50">
      <div className="text-center space-y-4">
        <div className="text-lg text-destructive">System Unavailable</div>
        <div className="text-sm text-muted-foreground">
          Unable to connect to required services. Please try again later.
        </div>
      </div>
    </div>;
  }

  return null;
}

function ComponentHolder({ Component, pageProps, }: AppProps) {
  const { state } = useAppContext();
  return <div className="dark">
    {state.apiKey ? <Component {...pageProps} /> : <ApiKeyDialog />}
  </div>;
}

function AppContent({ Component, pageProps, router }: AppProps) {
  return (
    <AppProvider initialState={initialAppState}>
      <InitializeApp />
      <ComponentHolder Component={Component} pageProps={pageProps} router={router} />
    </AppProvider>
  );
}

export default AppContent;<|MERGE_RESOLUTION|>--- conflicted
+++ resolved
@@ -11,10 +11,7 @@
 import { ApiKeyDialog } from "@/components/ApiKeyDialog";
 import { getPaymentSources } from "@/lib/api/payment-source";
 import { checkHealth } from "@/lib/api/health";
-<<<<<<< HEAD
-=======
 import { setAuthToken } from '@/lib/api/client';
->>>>>>> e19f2e85
 
 function InitializeApp() {
   const [isHealthy, setIsHealthy] = useState<boolean | null>(null);
