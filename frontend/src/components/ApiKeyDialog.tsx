import { Dialog, DialogContent, DialogHeader, DialogTitle, DialogDescription } from "./ui/dialog";
import { Button } from "./ui/button";
import { Input } from "./ui/input";
import { useState } from "react";
import { useAppContext } from "@/lib/contexts/AppContext";
import { toast } from 'react-toastify';
import { getPaymentSources } from "@/lib/api/payment-source";
<<<<<<< HEAD
=======
import { setAuthToken } from "@/lib/api/client";
>>>>>>> e19f2e85

export function ApiKeyDialog() {
  const [apiKey, setApiKey] = useState("");
  const [error, setError] = useState("");
  const [isLoading, setIsLoading] = useState(false);
  const { dispatch } = useAppContext();

  const handleApiKeySubmit = async (key: string) => {
    setError("");
    setIsLoading(true);

    try {
<<<<<<< HEAD
=======
      setAuthToken(key);
>>>>>>> e19f2e85
      await getPaymentSources(key);

      const hexKey = Buffer.from(key).toString('hex');
      localStorage.setItem("payment_api_key", hexKey);
      dispatch({ type: 'SET_API_KEY', payload: key });
      toast.success('API key validated successfully');

    } catch (error: unknown) {
      setError(error instanceof Error ? error.message : 'Failed to validate API key');
      localStorage.removeItem("payment_api_key");
      toast.error('Failed to validate API key');
    } finally {
      setIsLoading(false);
    }
  };

  return (
    <Dialog open>
      <DialogContent className="sm:max-w-md" hideClose>
        <DialogHeader>
          <DialogTitle>Enter API Key</DialogTitle>
          <DialogDescription>
            Please enter your payment API key to continue
          </DialogDescription>
        </DialogHeader>

        <form onSubmit={(e) => {
          e.preventDefault();
          handleApiKeySubmit(apiKey);
        }}
          className="space-y-4">
          {error && (
            <div className="text-sm text-destructive">
              {error}
            </div>
          )}

          <Input
            type="password"
            value={apiKey}
            onChange={(e) => setApiKey(e.target.value)}
            placeholder="Enter your API key"
            required
          />

          <div className="flex justify-end">
            <Button type="submit" disabled={isLoading}>
              {isLoading ? "Validating..." : "Submit"}
            </Button>
          </div>
        </form>
      </DialogContent>
    </Dialog>
  );
}<|MERGE_RESOLUTION|>--- conflicted
+++ resolved
@@ -5,10 +5,7 @@
 import { useAppContext } from "@/lib/contexts/AppContext";
 import { toast } from 'react-toastify';
 import { getPaymentSources } from "@/lib/api/payment-source";
-<<<<<<< HEAD
-=======
 import { setAuthToken } from "@/lib/api/client";
->>>>>>> e19f2e85
 
 export function ApiKeyDialog() {
   const [apiKey, setApiKey] = useState("");
@@ -21,10 +18,7 @@
     setIsLoading(true);
 
     try {
-<<<<<<< HEAD
-=======
       setAuthToken(key);
->>>>>>> e19f2e85
       await getPaymentSources(key);
 
       const hexKey = Buffer.from(key).toString('hex');
