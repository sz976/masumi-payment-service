/* eslint-disable react-hooks/rules-of-hooks */
/* eslint-disable react-hooks/exhaustive-deps */
import { Button } from '@/components/ui/button';
import { RefreshCw, Share, X } from 'lucide-react';
import { useState, useEffect } from 'react';
import { useAppContext } from '@/lib/contexts/AppContext';
import { getUtxos, getWallet } from '@/lib/api/generated';
import { toast } from 'react-toastify';
import { shortenAddress } from '@/lib/utils';
import { Spinner } from '@/components/ui/spinner';
import useFormatBalance from '@/lib/hooks/useFormatBalance';
import { useRate } from '@/lib/hooks/useRate';
import { SwapDialog } from '@/components/wallets/SwapDialog';
import { TransakWidget } from '@/components/wallets/TransakWidget';
import { CopyButton } from '@/components/ui/copy-button';
import {
  Dialog,
  DialogContent,
  DialogHeader,
  DialogTitle,
  DialogDescription,
} from '@/components/ui/dialog';

interface TokenBalance {
  unit: string;
  policyId: string;
  assetName: string;
  quantity: number;
  displayName: string;
}

export interface WalletWithBalance {
  id: string;
  walletVkey: string;
  walletAddress: string;
  collectionAddress: string | null;
  note: string | null;
  type: 'Purchasing' | 'Selling' | 'Collection';
  balance: string;
  usdmBalance: string;
}

interface WalletDetailsDialogProps {
  isOpen: boolean;
  onClose: () => void;
  wallet: WalletWithBalance | null;
}

export function WalletDetailsDialog({
  isOpen,
  onClose,
  wallet,
}: WalletDetailsDialogProps) {
  const { apiClient, state } = useAppContext();
  const [isLoading, setIsLoading] = useState(true);
  const [tokenBalances, setTokenBalances] = useState<TokenBalance[]>([]);
  const [error, setError] = useState<string | null>(null);
  const { rate } = useRate();
  const [selectedWalletForSwap, setSelectedWalletForSwap] =
    useState<WalletWithBalance | null>(null);
  const [selectedWalletForTopup, setSelectedWalletForTopup] =
    useState<WalletWithBalance | null>(null);
  const [exportedMnemonic, setExportedMnemonic] = useState<string | null>(null);
  const [isExporting, setIsExporting] = useState(false);

  const fetchTokenBalances = async () => {
    if (!wallet) return;

    setIsLoading(true);
    setError(null);
    setTokenBalances([]); // Reset balances when refreshing
    try {
      const response = await getUtxos({
        client: apiClient,
        headers: {
          'Cache-Control': 'no-cache, no-store, must-revalidate',
          Pragma: 'no-cache',
          Expires: '0',
        },
        query: {
          address: wallet.walletAddress,
          network: state.network,
        },
      });

      if (response.data?.data?.Utxos) {
        const balanceMap = new Map<string, number>();

        response.data.data.Utxos.forEach((utxo) => {
          utxo.Amounts.forEach((amount) => {
            const currentAmount = balanceMap.get(amount.unit) || 0;
            balanceMap.set(amount.unit, currentAmount + (amount.quantity || 0));
          });
        });

        const tokens: TokenBalance[] = [];
        balanceMap.forEach((quantity, unit) => {
          if (unit === 'lovelace' || unit === '') {
            tokens.push({
              unit: 'lovelace',
              policyId: '',
              assetName: 'ADA',
              quantity,
              displayName: 'ADA',
            });
          } else {
            // For other tokens, split into policy ID and asset name
            const policyId = unit.slice(0, 56);
            const assetNameHex = unit.slice(56);
            const assetName = hexToAscii(assetNameHex);

            tokens.push({
              unit,
              policyId,
              assetName,
              quantity,
              displayName: assetName || unit,
            });
          }
        });

        setTokenBalances(tokens);
      }
    } catch (error) {
      console.error('Failed to fetch token balances:', error);
      setError('Failed to fetch token balances');
    } finally {
      setIsLoading(false);
    }
  };

  useEffect(() => {
    if (isOpen && wallet) {
      // Reset states when dialog is opened
      setTokenBalances([]);
      setError(null);
      setIsLoading(true);
      fetchTokenBalances();
    }
  }, [isOpen, wallet?.walletAddress]);

  const hexToAscii = (hex: string) => {
    try {
      const bytes =
        hex.match(/.{1,2}/g)?.map((byte) => parseInt(byte, 16)) || [];
      return bytes.map((byte) => String.fromCharCode(byte)).join('');
    } catch {
      return hex;
    }
  };

  const formatTokenBalance = (token: TokenBalance) => {
    if (token.unit === 'lovelace') {
      const ada = token.quantity / 1000000;
      const formattedAmount =
        ada === 0 ? 'zero' : useFormatBalance(ada.toFixed(6));
      return {
        amount: formattedAmount,
        usdValue: rate ? `≈ $${(ada * rate).toFixed(2)}` : undefined,
      };
    }

    // For USDM, divide by 10^7
    if (token.displayName === 'USDM') {
      const usdm = token.quantity / 10000000;
      const formattedAmount =
        usdm === 0 ? 'zero' : useFormatBalance(usdm.toFixed(6));
      return {
        amount: formattedAmount,
        usdValue: `≈ $${usdm.toFixed(2)}`,
      };
    }

    // For other tokens, divide by 10^6 as a default
    const amount = token.quantity / 1000000;
    const formattedAmount =
      amount === 0 ? 'zero' : useFormatBalance(amount.toFixed(6));
    return {
      amount: formattedAmount,
      usdValue: undefined,
    };
  };

  const handleExport = async () => {
    if (!wallet || wallet.type === 'Collection') return;
    setIsExporting(true);
    try {
      const response = await getWallet({
        client: apiClient,
        query: {
          walletType: wallet.type as 'Purchasing' | 'Selling',
          id: wallet.id,
          includeSecret: 'true',
        },
      });
      setExportedMnemonic(response.data?.data?.Secret?.mnemonic || '');
    } catch {
      toast.error('Failed to export wallet');
    } finally {
      setIsExporting(false);
    }
  };

  const handleCopyMnemonic = async () => {
    if (exportedMnemonic) {
      await navigator.clipboard.writeText(exportedMnemonic);
      toast.success('Mnemonic copied to clipboard');
    }
  };

  const handleDownload = () => {
    if (!wallet || !exportedMnemonic) return;
    const data = {
      walletAddress: wallet.walletAddress,
      walletVkey: wallet.walletVkey,
      note: wallet.note,
      mnemonic: exportedMnemonic,
    };
    const blob = new Blob([JSON.stringify(data, null, 2)], {
      type: 'application/json',
    });
    const url = URL.createObjectURL(blob);
    const a = document.createElement('a');
    a.href = url;
    a.download = `wallet-export-${wallet.walletAddress}.json`;
    a.click();
    URL.revokeObjectURL(url);
  };

  if (!wallet) return null;

  return (
    <>
      <Dialog open={isOpen} onOpenChange={onClose}>
        <DialogContent className="sm:max-w-[600px]">
          <DialogHeader>
            <DialogTitle>Wallet Details</DialogTitle>
            <DialogDescription>
              {wallet.type} Wallet
              {wallet.note && ` - ${wallet.note}`}
            </DialogDescription>
          </DialogHeader>

          <div className="space-y-4 mt-4">
            <div className="bg-muted rounded-lg p-4">
                <div className="text-sm font-medium">Wallet Address</div>
              <div className="flex items-center gap-2 mt-1">
<<<<<<< HEAD
                  <span className="font-mono text-sm">
                    {shortenAddress(wallet.walletAddress)}
                  </span>
                  <CopyButton value={wallet.walletAddress} />
                {wallet.type !== 'Collection' && (
                  <Button
                    size="icon"
                    variant="ghost"
                    onClick={handleExport}
                    disabled={isExporting}
                    title="Export Wallet"
                  >
                    <span className="sr-only">Export Wallet</span>
                    <Share className="h-4 w-4" />
                  </Button>
                )}
=======
                <span className="font-mono text-sm">
                  {shortenAddress(wallet.walletAddress)}
                </span>
                <CopyButton value={wallet.walletAddress} />
>>>>>>> 6d26ef76
              </div>
            </div>

            <div className="bg-muted rounded-lg p-4">
              <div className="text-sm font-medium">vKey</div>
              <div className="flex items-center gap-2 mt-1">
                <span className="font-mono text-sm break-all">
                  {shortenAddress(wallet.walletVkey)}
                </span>
                <CopyButton value={wallet.walletVkey} />
              </div>
            </div>

            {/* Linked Collection Wallet Section */}
            {wallet.collectionAddress && wallet.type !== 'Collection' && (
              <div className="flex flex-col gap-1 mt-2 border-t pt-4">
                <div className="text-xs text-muted-foreground">
                  Linked Collection Wallet
                </div>
                <div className="flex items-center gap-2">
                  <span className="font-mono text-sm">
                    {shortenAddress(wallet.collectionAddress)}
                  </span>
                  <CopyButton value={wallet.collectionAddress} />
                </div>
              </div>
            )}

            <div className="bg-muted rounded-lg p-4 space-y-2">
              <div className="flex items-center justify-between">
              <div className="text-sm font-medium">Token Balances</div>
                <Button
                  variant="ghost"
                  size="icon"
                  className="h-8 w-8"
                  onClick={fetchTokenBalances}
                  disabled={isLoading}
                >
                  <RefreshCw className="h-4 w-4" />
                </Button>
              </div>
              {isLoading ? (
                <div className="flex justify-center py-4">
                  <Spinner size={20} />
                </div>
              ) : error ? (
                <div className="text-sm text-destructive">{error}</div>
              ) : (
                <div className="space-y-2">
                  {tokenBalances.length === 0 && (
                    <div className="text-xs text-muted-foreground">
                      No tokens found
                    </div>
                  )}
                  {tokenBalances.map((token) => {
                    const { amount, usdValue } = formatTokenBalance(token);
                    return (
                      <div
                        key={token.unit}
                        className="flex items-center justify-between rounded-md border p-3"
                      >
                        <div>
                          <div className="font-medium">{token.displayName}</div>
                          {token.policyId && (
                            <div className="text-xs text-muted-foreground">
                              Policy ID: {shortenAddress(token.policyId)}
                            </div>
                          )}
                        </div>
                        <div className="text-right">
                          <div>{amount}</div>
                          {usdValue && (
                            <div className="text-xs text-muted-foreground">
                              {usdValue}
                            </div>
                          )}
                        </div>
                      </div>
                    );
                  })}
                </div>
              )}
            </div>
            {wallet.type !== 'Collection' && (
              <div className="flex items-center">
                <Button
                  variant="outline"
                  onClick={handleExport}
                  disabled={isExporting}
                  title="Export Wallet"
                >
                  <span className="">Export Wallet</span>
                  <Share className="h-4 w-4" />
                </Button>
              </div>
            )}
            {exportedMnemonic && (
              <div className="bg-muted rounded-lg p-4">
                <div className="flex items-center justify-between mb-2">
                  <div className="text-sm font-medium ">Mnemonic</div>
                  <div>
                    <Button
                      size="icon"
                      variant="ghost"
                      onClick={() => setExportedMnemonic(null)}
                      aria-label="Close"
                    >
                      <X className="h-4 w-4" />
                    </Button>
                  </div>
                </div>
                <textarea
                  className="w-full font-mono text-sm bg-background rounded p-2 mb-2"
                  value={exportedMnemonic}
                  readOnly
                  rows={3}
                  style={{ resize: 'none' }}
                />
                <div className="flex gap-2">
                  <Button onClick={handleCopyMnemonic} size="sm">
                    Copy Mnemonic
                  </Button>
                  <Button onClick={handleDownload} size="sm" variant="outline">
                    Download JSON
                  </Button>
                </div>
              </div>
            )}
          </div>
        </DialogContent>
      </Dialog>

      <SwapDialog
        isOpen={!!selectedWalletForSwap}
        onClose={() => setSelectedWalletForSwap(null)}
        walletAddress={selectedWalletForSwap?.walletAddress || ''}
        network={state.network}
        blockfrostApiKey={process.env.NEXT_PUBLIC_BLOCKFROST_API_KEY || ''}
        walletType={selectedWalletForSwap?.type || ''}
        walletId={selectedWalletForSwap?.id || ''}
      />

      <TransakWidget
        isOpen={!!selectedWalletForTopup}
        onClose={() => setSelectedWalletForTopup(null)}
        walletAddress={selectedWalletForTopup?.walletAddress || ''}
        onSuccess={() => {
          toast.success('Top up successful');
          fetchTokenBalances();
        }}
      />
    </>
  );
}<|MERGE_RESOLUTION|>--- conflicted
+++ resolved
@@ -245,29 +245,10 @@
             <div className="bg-muted rounded-lg p-4">
                 <div className="text-sm font-medium">Wallet Address</div>
               <div className="flex items-center gap-2 mt-1">
-<<<<<<< HEAD
-                  <span className="font-mono text-sm">
-                    {shortenAddress(wallet.walletAddress)}
-                  </span>
-                  <CopyButton value={wallet.walletAddress} />
-                {wallet.type !== 'Collection' && (
-                  <Button
-                    size="icon"
-                    variant="ghost"
-                    onClick={handleExport}
-                    disabled={isExporting}
-                    title="Export Wallet"
-                  >
-                    <span className="sr-only">Export Wallet</span>
-                    <Share className="h-4 w-4" />
-                  </Button>
-                )}
-=======
                 <span className="font-mono text-sm">
                   {shortenAddress(wallet.walletAddress)}
                 </span>
                 <CopyButton value={wallet.walletAddress} />
->>>>>>> 6d26ef76
               </div>
             </div>
 
