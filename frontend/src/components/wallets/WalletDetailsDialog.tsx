--- conflicted
+++ resolved
@@ -238,10 +238,10 @@
   return (
     <>
       <Dialog
-        open={isOpen && !selectedWalletForSwap && !selectedWalletForTopup}
+        open={isOpen && !selectedWalletForTopup}
         onOpenChange={(open) => {
           if (!open) {
-            setSelectedWalletForSwap(null);
+            //setSelectedWalletForSwap(null);
             setSelectedWalletForTopup(null);
             onClose();
           }
@@ -302,13 +302,13 @@
                 >
                   <span>Top Up</span>
                 </Button>
-                <Button
+                {/*<Button
                   variant="outline"
                   onClick={() => setSelectedWalletForSwap(wallet)}
                   title="Swap Assets"
                 >
                   <span>Swap Assets</span>
-                </Button>
+                </Button>*/}
               </div>
             )}
             {exportedMnemonic && (
@@ -460,12 +460,7 @@
         blockfrostApiKey={process.env.NEXT_PUBLIC_BLOCKFROST_API_KEY || ''}
         walletType={selectedWalletForSwap?.type || ''}
         walletId={selectedWalletForSwap?.id || ''}
-<<<<<<< HEAD
       />*/}
-=======
-      />
-      */}
->>>>>>> 0989c2de
 
       <TransakWidget
         isOpen={!!selectedWalletForTopup}
