import {
  HotWallet,
  HotWalletType,
  PurchaseErrorType,
  PurchasingAction,
  TransactionStatus,
} from '@prisma/client';
import { prisma } from '@/utils/db';
import {
  BlockfrostProvider,
  Transaction,
  resolvePaymentKeyHash,
} from '@meshsdk/core';
import { logger } from '@/utils/logger';
import { generateWalletExtended } from '@/utils/generator/wallet-generator';
import {
  getDatum,
  SmartContractState,
} from '@/utils/generator/contract-generator';
import { convertNetwork } from '@/utils/converter/network-convert';
import { convertErrorString } from '@/utils/converter/error-string-convert';
import { Mutex, MutexInterface, tryAcquire } from 'async-mutex';
import cbor from 'cbor';

const mutex = new Mutex();

export async function batchLatestPaymentEntriesV1() {
  const maxBatchSize = 10;

  let release: MutexInterface.Releaser | null;
  try {
    release = await tryAcquire(mutex).acquire();
  } catch (e) {
    logger.info('Mutex timeout when locking', { error: e });
    return;
  }

  try {
    const paymentContractsWithWalletLocked = await prisma.$transaction(
      async (prisma) => {
        const paymentContracts = await prisma.paymentSource.findMany({
          where: {
            deletedAt: null,
            HotWallets: {
              some: {
                PendingTransaction: null,
                type: HotWalletType.Purchasing,
                deletedAt: null,
              },
            },
          },
          include: {
            PurchaseRequests: {
              where: {
                NextAction: {
                  requestedAction: PurchasingAction.FundsLockingRequested,
                  errorType: null,
                },
                CurrentTransaction: { is: null },
                onChainState: null,
              },
              include: {
                PaidFunds: true,
                SellerWallet: true,
                SmartContractWallet: { where: { deletedAt: null } },
                NextAction: true,
                CurrentTransaction: true,
              },
            },
            PaymentSourceConfig: true,
            HotWallets: {
              where: {
                PendingTransaction: null,
                lockedAt: null,
                type: HotWalletType.Purchasing,
                deletedAt: null,
              },
              include: {
                Secret: true,
              },
            },
          },
        });

        const walletsToLock: HotWallet[] = [];
        const paymentContractsToUse = [];
        for (const paymentContract of paymentContracts) {
          const purchaseRequests = [];
          for (const purchaseRequest of paymentContract.PurchaseRequests) {
            //if the purchase request times out in less than 5 minutes, we ignore it
            const maxSubmitResultTime = Date.now() - 1000 * 60 * 5;
            if (purchaseRequest.submitResultTime < maxSubmitResultTime) {
              logger.info(
                'Purchase request times out in less than 5 minutes, ignoring',
                { purchaseRequest: purchaseRequest },
              );
              await prisma.purchaseRequest.update({
                where: { id: purchaseRequest.id },
                data: {
                  NextAction: {
                    create: {
                      inputHash: purchaseRequest.inputHash,
                      requestedAction: PurchasingAction.FundsLockingRequested,
                      errorType: PurchaseErrorType.Unknown,
                      errorNote: 'Transaction timeout before sending',
                    },
                  },
                },
              });
              continue;
            }
            purchaseRequests.push(purchaseRequest);
          }
          if (purchaseRequests.length == 0) {
            continue;
          }
          paymentContract.PurchaseRequests = purchaseRequests;
          for (const wallet of paymentContract.HotWallets) {
            if (!walletsToLock.some((w) => w.id === wallet.id)) {
              walletsToLock.push(wallet);
              await prisma.hotWallet.update({
                where: { id: wallet.id, deletedAt: null },
                data: { lockedAt: new Date() },
              });
            }
          }
          if (paymentContract.PurchaseRequests.length > 0) {
            paymentContractsToUse.push(paymentContract);
          }
        }
        return paymentContractsToUse;
      },
      { isolationLevel: 'Serializable', maxWait: 10000, timeout: 10000 },
    );

    await Promise.allSettled(
      paymentContractsWithWalletLocked.map(async (paymentContract) => {
        const paymentRequests = paymentContract.PurchaseRequests;
        if (paymentRequests.length == 0) {
          logger.info(
            'No payment requests found for network ' +
              paymentContract.network +
              ' ' +
              paymentContract.smartContractAddress,
          );
          return;
        }

        const potentialWallets = paymentContract.HotWallets;
        if (potentialWallets.length == 0) {
          logger.warn('No unlocked wallet to batch payments, skipping');
          return;
        }

        const walletAmounts = await Promise.all(
          potentialWallets.map(async (wallet) => {
            const { wallet: meshWallet } = await generateWalletExtended(
              paymentContract.network,
              paymentContract.PaymentSourceConfig.rpcProviderApiKey,
              wallet.Secret.encryptedMnemonic,
            );
            const amounts = await meshWallet.getBalance();
            return {
              wallet: meshWallet,
              walletId: wallet.id,
              scriptAddress: paymentContract.smartContractAddress,
              amounts: amounts.map((amount) => ({
                unit:
                  amount.unit.toLowerCase() == 'lovelace' ? '' : amount.unit,
                quantity: BigInt(amount.quantity),
              })),
            };
          }),
        );
        const paymentRequestsRemaining = [...paymentRequests];
        const walletPairings = [];

        let maxBatchSizeReached = false;

        const blockchainProvider = new BlockfrostProvider(
          paymentContract.PaymentSourceConfig.rpcProviderApiKey,
        );

        const protocolParameter =
          await blockchainProvider.fetchProtocolParameters();

        for (const walletData of walletAmounts) {
          const wallet = walletData.wallet;
          const amounts = walletData.amounts;
          const potentialAddresses = await wallet.getUsedAddresses();
          if (potentialAddresses.length == 0) {
            logger.warn('No addresses found for wallet ' + walletData.walletId);
            continue;
          }
          const batchedPaymentRequests = [];

          let index = 0;
          while (
            paymentRequestsRemaining.length > 0 &&
            index < paymentRequestsRemaining.length
          ) {
            if (batchedPaymentRequests.length >= maxBatchSize) {
              maxBatchSizeReached = true;
              break;
            }
            const paymentRequest = paymentRequestsRemaining[index];
            const sellerVerificationKeyHash =
              paymentRequest.SellerWallet.walletVkey;
            const buyerVerificationKeyHash = resolvePaymentKeyHash(
              potentialAddresses[0],
            );
            const tmpDatum = getDatum({
              buyerVerificationKeyHash: buyerVerificationKeyHash,
              sellerVerificationKeyHash: sellerVerificationKeyHash,
              blockchainIdentifier: paymentRequest.blockchainIdentifier,
              inputHash: paymentRequest.inputHash,
              resultHash: '',
              resultTime: Number(paymentRequest.submitResultTime),
              unlockTime: Number(paymentRequest.unlockTime),
              externalDisputeUnlockTime: Number(
                paymentRequest.externalDisputeUnlockTime,
              ),
              newCooldownTimeSeller: 0,
              newCooldownTimeBuyer: 0,
              state: SmartContractState.FundsLocked,
            });

            const cborEncodedDatum = cbor.encode(tmpDatum.value);

            const defaultOverheadSize = 200;
            const bufferSizeTxOutputHash = 70;
            const bufferSizeCooldownTime = 10;
            const bufferSizePerUnit = 50;

            const otherUnits = paymentRequest.PaidFunds.filter(
              (amount) =>
                amount.unit.toLowerCase() != '' &&
                amount.unit.toLowerCase() != 'lovelace',
            ).length;
            const totalLength =
              cborEncodedDatum.byteLength +
              defaultOverheadSize +
              bufferSizeTxOutputHash +
              bufferSizeCooldownTime +
              bufferSizePerUnit * otherUnits;
            const overestimatedMinUtxoCost = BigInt(
              Math.ceil(protocolParameter.coinsPerUtxoSize * totalLength),
            );

            //set min ada required;
            const lovelaceRequired = paymentRequest.PaidFunds.findIndex(
              (amount) => amount.unit.toLowerCase() === '',
            );
            if (lovelaceRequired == -1) {
              paymentRequest.PaidFunds.push({
                unit: '',
                amount: overestimatedMinUtxoCost,
                id: '',
                createdAt: new Date(),
                updatedAt: new Date(),
                paymentRequestId: null,
                purchaseRequestId: null,
                apiKeyId: null,
                agentFixedPricingId: null,
                sellerWithdrawnPaymentRequestId: null,
                buyerWithdrawnPaymentRequestId: null,
<<<<<<< HEAD
                buyerWithdrawnPurchaseRequestId: null,
                sellerWithdrawnPurchaseRequestId: null,
=======
                sellerWithdrawnPurchaseRequestId: null,
                buyerWithdrawnPurchaseRequestId: null,
>>>>>>> c4eaf6a1
              });
            } else if (
              paymentRequest.PaidFunds[lovelaceRequired].amount <
              overestimatedMinUtxoCost
            ) {
              paymentRequest.PaidFunds.splice(lovelaceRequired, 1);
              paymentRequest.PaidFunds.push({
                unit: '',
                amount: overestimatedMinUtxoCost,
                id: '',
                createdAt: new Date(),
                updatedAt: new Date(),
                paymentRequestId: null,
                purchaseRequestId: null,
                apiKeyId: null,
                agentFixedPricingId: null,
                sellerWithdrawnPaymentRequestId: null,
                buyerWithdrawnPaymentRequestId: null,
<<<<<<< HEAD
                buyerWithdrawnPurchaseRequestId: null,
                sellerWithdrawnPurchaseRequestId: null,
=======
                sellerWithdrawnPurchaseRequestId: null,
                buyerWithdrawnPurchaseRequestId: null,
>>>>>>> c4eaf6a1
              });
            }
            let isFulfilled = true;
            for (const paymentAmount of paymentRequest.PaidFunds) {
              const walletAmount = amounts.find(
                (amount) => amount.unit == paymentAmount.unit,
              );
              if (
                walletAmount == null ||
                paymentAmount.amount > walletAmount.quantity
              ) {
                isFulfilled = false;
                break;
              }
            }
            if (isFulfilled) {
              batchedPaymentRequests.push(paymentRequest);
              //deduct amounts from wallet
              for (const paymentAmount of paymentRequest.PaidFunds) {
                const walletAmount = amounts.find(
                  (amount) => amount.unit == paymentAmount.unit,
                );
                walletAmount!.quantity -= paymentAmount.amount;
              }
              paymentRequestsRemaining.splice(index, 1);
            } else {
              index++;
            }
          }

          walletPairings.push({
            wallet: wallet,
            scriptAddress: walletData.scriptAddress,
            walletId: walletData.walletId,
            batchedRequests: batchedPaymentRequests,
          });
        }
        //only go into error state if we did not reach max batch size, as otherwise we might have enough funds in other wallets
        if (paymentRequestsRemaining.length > 0 && maxBatchSizeReached == false)
          await Promise.allSettled(
            paymentRequestsRemaining.map(async (paymentRequest) => {
              await prisma.purchaseRequest.update({
                where: { id: paymentRequest.id },
                data: {
                  NextAction: {
                    create: {
                      inputHash: paymentRequest.inputHash,
                      requestedAction: PurchasingAction.WaitingForManualAction,
                      errorType: PurchaseErrorType.InsufficientFunds,
                      errorNote: 'Not enough funds in wallets',
                    },
                  },
                },
              });
            }),
          );

        logger.info(
          `Batching ${walletPairings.length} payments for payment source ${paymentContract.id}`,
        );
        //do not retry, we want to fail if anything goes wrong. There should not be a possibility to pay twice
        const results = await Promise.allSettled(
          walletPairings.map(async (walletPairing) => {
            const wallet = walletPairing.wallet;
            const walletId = walletPairing.walletId;
            const utxos = await wallet.getUtxos();
            const batchedRequests = walletPairing.batchedRequests;
<<<<<<< HEAD

=======
            const collateralUtxo = utxos
              .sort((a, b) => {
                const aLovelace = parseInt(
                  a.output.amount.find(
                    (asset) => asset.unit == 'lovelace' || asset.unit == '',
                  )?.quantity ?? '0',
                );
                const bLovelace = parseInt(
                  b.output.amount.find(
                    (asset) => asset.unit == 'lovelace' || asset.unit == '',
                  )?.quantity ?? '0',
                );
                return aLovelace - bLovelace;
              })
              .find(
                (utxo) =>
                  utxo.output.amount.length == 1 &&
                  (utxo.output.amount[0].unit == 'lovelace' ||
                    utxo.output.amount[0].unit == '') &&
                  parseInt(utxo.output.amount[0].quantity) >= 3000000 &&
                  parseInt(utxo.output.amount[0].quantity) <= 20000000,
              );
            if (!collateralUtxo) {
              throw new Error('No collateral UTXO found');
            }
>>>>>>> c4eaf6a1
            //batch payments
            const unsignedTx = new Transaction({
              initiator: wallet,
              fetcher: blockchainProvider,
            }).setMetadata(674, {
              msg: ['Masumi', 'PaymentBatched'],
            });
            for (const paymentRequest of batchedRequests) {
              const buyerVerificationKeyHash = resolvePaymentKeyHash(
                wallet.getUsedAddress().toBech32(),
              );
              const sellerVerificationKeyHash =
                paymentRequest.SellerWallet.walletVkey;
              const submitResultTime = paymentRequest.submitResultTime;
              const unlockTime = paymentRequest.unlockTime;
              const externalDisputeUnlockTime =
                paymentRequest.externalDisputeUnlockTime;

              const datum = getDatum({
                buyerVerificationKeyHash,
                sellerVerificationKeyHash,
                blockchainIdentifier: paymentRequest.blockchainIdentifier,
                inputHash: paymentRequest.inputHash,
                resultHash: '',
                resultTime: Number(submitResultTime),
                unlockTime: Number(unlockTime),
                externalDisputeUnlockTime: Number(externalDisputeUnlockTime),
                newCooldownTimeSeller: 0,
                newCooldownTimeBuyer: 0,
                state: SmartContractState.FundsLocked,
              });

              unsignedTx.sendAssets(
                {
                  address: walletPairing.scriptAddress,
                  datum,
                },
                paymentRequest.PaidFunds.map((amount) => ({
                  unit: amount.unit == '' ? 'lovelace' : amount.unit,
                  quantity: amount.amount.toString(),
                })),
              );
            }

            const purchaseRequests = await Promise.allSettled(
              batchedRequests.map(async (request) => {
                await prisma.purchaseRequest.update({
                  where: { id: request.id },
                  data: {
                    NextAction: {
                      update: {
                        requestedAction: PurchasingAction.FundsLockingInitiated,
                      },
                    },
                    SmartContractWallet: {
                      connect: {
                        id: walletId,
                      },
                    },
                  },
                });
              }),
            );
            const failedPurchaseRequests = purchaseRequests.filter(
              (x) => x.status != 'fulfilled',
            );
            if (failedPurchaseRequests.length > 0) {
              logger.error(
                'Error updating payment status, before submitting tx ',
                failedPurchaseRequests,
              );
              throw new Error(
                'Error updating payment status, before submitting tx ',
              );
            }
            unsignedTx.setNetwork(convertNetwork(paymentContract.network));
            unsignedTx.setCollateral([collateralUtxo]);

            const completeTx = await unsignedTx.build();
            const signedTx = await wallet.signTx(completeTx);
            //submit the transaction to the blockchain

            const txHash = await wallet.submitTx(signedTx);
            //update purchase requests
            const purchaseRequestsUpdated = await Promise.allSettled(
              batchedRequests.map(async (request) => {
                await prisma.purchaseRequest.update({
                  where: { id: request.id },
                  data: {
                    CurrentTransaction: {
                      create: {
                        txHash: txHash,
                        status: TransactionStatus.Pending,
                        BlocksWallet: {
                          connect: {
                            id: walletId,
                          },
                        },
                      },
                    },
                    TransactionHistory: request.CurrentTransaction
                      ? {
                          connect: {
                            id: request.CurrentTransaction.id,
                          },
                        }
                      : undefined,
                  },
                });
              }),
            );
            const failedPurchaseRequestsUpdated =
              purchaseRequestsUpdated.filter((x) => x.status != 'fulfilled');
            if (failedPurchaseRequestsUpdated.length > 0) {
              throw new Error(
                'Error updating payment status ' +
                  failedPurchaseRequestsUpdated
                    .map((x) => convertErrorString(x.reason))
                    .join(', '),
              );
            } else {
              logger.debug('Batching payments successful', { txHash: txHash });
            }
            return true;
          }),
        );
        let index = 0;
        for (const result of results) {
          const request = walletPairings[index];

          if (result.status == 'rejected' || result.value != true) {
            const error =
              result.status == 'rejected'
                ? convertErrorString(result.reason)
                : 'Transaction did not return true';
            logger.error(
              `Error batching payments for wallet ${request.walletId}`,
              {
                error: error,
              },
            );
            for (const batchedRequest of request.batchedRequests) {
              await prisma.purchaseRequest.update({
                where: { id: batchedRequest.id },
                data: {
                  NextAction: {
                    update: {
                      requestedAction: PurchasingAction.WaitingForManualAction,
                      errorType: PurchaseErrorType.Unknown,
                      errorNote: 'Batching payments failed: ' + error,
                    },
                  },
                },
              });
            }
            await prisma.hotWallet.update({
              where: { id: request.walletId, deletedAt: null },
              data: {
                lockedAt: null,
                PendingTransaction: { disconnect: true },
              },
            });
            index++;
          }
        }
      }),
    );
  } catch (error) {
    logger.error('Error batching payments', error);
  } finally {
    release();
  }
}<|MERGE_RESOLUTION|>--- conflicted
+++ resolved
@@ -264,13 +264,8 @@
                 agentFixedPricingId: null,
                 sellerWithdrawnPaymentRequestId: null,
                 buyerWithdrawnPaymentRequestId: null,
-<<<<<<< HEAD
                 buyerWithdrawnPurchaseRequestId: null,
                 sellerWithdrawnPurchaseRequestId: null,
-=======
-                sellerWithdrawnPurchaseRequestId: null,
-                buyerWithdrawnPurchaseRequestId: null,
->>>>>>> c4eaf6a1
               });
             } else if (
               paymentRequest.PaidFunds[lovelaceRequired].amount <
@@ -289,13 +284,8 @@
                 agentFixedPricingId: null,
                 sellerWithdrawnPaymentRequestId: null,
                 buyerWithdrawnPaymentRequestId: null,
-<<<<<<< HEAD
                 buyerWithdrawnPurchaseRequestId: null,
                 sellerWithdrawnPurchaseRequestId: null,
-=======
-                sellerWithdrawnPurchaseRequestId: null,
-                buyerWithdrawnPurchaseRequestId: null,
->>>>>>> c4eaf6a1
               });
             }
             let isFulfilled = true;
@@ -363,9 +353,6 @@
             const walletId = walletPairing.walletId;
             const utxos = await wallet.getUtxos();
             const batchedRequests = walletPairing.batchedRequests;
-<<<<<<< HEAD
-
-=======
             const collateralUtxo = utxos
               .sort((a, b) => {
                 const aLovelace = parseInt(
@@ -391,7 +378,6 @@
             if (!collateralUtxo) {
               throw new Error('No collateral UTXO found');
             }
->>>>>>> c4eaf6a1
             //batch payments
             const unsignedTx = new Transaction({
               initiator: wallet,
