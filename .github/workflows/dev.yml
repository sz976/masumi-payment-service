name: Test-runner
on:
  pull_request:
    branches:
      - dev

permissions:
  contents: write
  pull-requests: write

jobs:
  build:
    runs-on: ubuntu-latest
    steps:
      - name: Checkout repository
        uses: actions/checkout@v3
        with:
<<<<<<< HEAD
          ref: ${{ github.event.pull_request.head.ref }}
          repository: ${{ github.event.pull_request.head.repo.full_name }}
=======
          fetch-depth: 0
          ref: ${{ github.event.pull_request.head.sha }}
>>>>>>> 9b055cdd

      - name: Set up Node.js
        uses: actions/setup-node@v3
        with:
          node-version: '20'

      - name: Install Backend Dependencies
        run: npm install

      - name: Generate Prisma Client
        run: npm run prisma:generate

      - name: Run Jest
        run: npm run test

      - name: Run Build
        run: npm run build

      - name: Run Open API Generator
        run: npm run swagger-json

      - name: Install Frontend Dependencies
        run: cd frontend && npm install

      - name: Generate OpenAPI Types
        run: cd frontend && npm run openapi-ts-latest

      - name: Run Next Build
        run: cd frontend && npm run build

  lint:
    name: Auto-Fix Lint Issues, Generate Swagger JSON and Push to PR and Comment
    runs-on: ubuntu-latest
    needs: build

    steps:
      - name: Checkout Code
        uses: actions/checkout@v3
        with:
<<<<<<< HEAD
          ref: ${{ github.event.pull_request.head.ref }}
          repository: ${{ github.event.pull_request.head.repo.full_name }}
=======
          fetch-depth: 0
          ref: ${{ github.event.pull_request.head.sha }}
          persist-credentials: false
>>>>>>> 9b055cdd

      - name: Set up Node.js
        uses: actions/setup-node@v3
        with:
          node-version: '20'

      - name: Install dependencies
        run: npm install

      - name: Generate Prisma Client
        run: npm run prisma:generate

      - name: Run Format
        run: npm run format

<<<<<<< HEAD
=======
      - name: Run ESLint with Auto-Fix
        id: lint_fix
        run: |
          npm run lint

>>>>>>> 9b055cdd
      - name: Generate OpenAPI Types
        id: openapi_types
        run: |
          npm run swagger-json

<<<<<<< HEAD
=======
      - name: Commit and Push Fixes
        if: ${{ github.event_name == 'pull_request' }}
        uses: stefanzweifel/git-auto-commit-action@e348103e9026cc0eee72ae06630dbe30c8bf7a79
        with:
          commit_message: 'chore(lint): auto-fix lint issues and generated swagger json'
          branch: ${{ github.head_ref }}
          file_pattern: '.'
          commit_user_name: 'github-actions[bot]'
          commit_user_email: 'github-actions[bot]@users.noreply.github.com'
          commit_author: 'github-actions[bot] <github-actions[bot]@users.noreply.github.com>'
        env:
          GITHUB_TOKEN: ${{ secrets.GITHUB_TOKEN }}

>>>>>>> 9b055cdd
      - name: Run ESLint remaining issues
        id: lint_fix_remaining
        run: |
          npx eslint --fix --config eslint.config.mjs > lint-results.txt || true

      - name: Check Lint Results File
        run: |
          if [ ! -s lint-results.txt ]; then echo "No lint issues found." > lint-results.txt; fi

      - name: Comment Remaining Lint Issues
        if: ${{ github.event_name == 'pull_request' }}
        uses: marocchino/sticky-pull-request-comment@52423e01640425a022ef5fd42c6fb5f633a02728
        with:
          header: Linter Report
          path: lint-results.txt
        env:
          GITHUB_TOKEN: ${{ secrets.GITHUB_TOKEN }}<|MERGE_RESOLUTION|>--- conflicted
+++ resolved
@@ -15,13 +15,8 @@
       - name: Checkout repository
         uses: actions/checkout@v3
         with:
-<<<<<<< HEAD
-          ref: ${{ github.event.pull_request.head.ref }}
-          repository: ${{ github.event.pull_request.head.repo.full_name }}
-=======
           fetch-depth: 0
           ref: ${{ github.event.pull_request.head.sha }}
->>>>>>> 9b055cdd
 
       - name: Set up Node.js
         uses: actions/setup-node@v3
@@ -61,14 +56,9 @@
       - name: Checkout Code
         uses: actions/checkout@v3
         with:
-<<<<<<< HEAD
-          ref: ${{ github.event.pull_request.head.ref }}
-          repository: ${{ github.event.pull_request.head.repo.full_name }}
-=======
           fetch-depth: 0
           ref: ${{ github.event.pull_request.head.sha }}
           persist-credentials: false
->>>>>>> 9b055cdd
 
       - name: Set up Node.js
         uses: actions/setup-node@v3
@@ -84,36 +74,12 @@
       - name: Run Format
         run: npm run format
 
-<<<<<<< HEAD
-=======
-      - name: Run ESLint with Auto-Fix
-        id: lint_fix
-        run: |
-          npm run lint
-
->>>>>>> 9b055cdd
       - name: Generate OpenAPI Types
         id: openapi_types
         run: |
           npm run swagger-json
 
-<<<<<<< HEAD
-=======
-      - name: Commit and Push Fixes
-        if: ${{ github.event_name == 'pull_request' }}
-        uses: stefanzweifel/git-auto-commit-action@e348103e9026cc0eee72ae06630dbe30c8bf7a79
-        with:
-          commit_message: 'chore(lint): auto-fix lint issues and generated swagger json'
-          branch: ${{ github.head_ref }}
-          file_pattern: '.'
-          commit_user_name: 'github-actions[bot]'
-          commit_user_email: 'github-actions[bot]@users.noreply.github.com'
-          commit_author: 'github-actions[bot] <github-actions[bot]@users.noreply.github.com>'
-        env:
-          GITHUB_TOKEN: ${{ secrets.GITHUB_TOKEN }}
-
->>>>>>> 9b055cdd
-      - name: Run ESLint remaining issues
+      - name: Run ESLint for issues
         id: lint_fix_remaining
         run: |
           npx eslint --fix --config eslint.config.mjs > lint-results.txt || true
